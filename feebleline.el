--- conflicted
+++ resolved
@@ -57,7 +57,7 @@
 ;; experimental). See source code for inspiration.
 
 ;;; Code:
-
+(require 'cl-macs)
 (defcustom feebleline-msg-functions nil
   "Fixme -- document me."
   :type  'list
@@ -96,19 +96,11 @@
 
 (defun feebleline-line-number ()
   "Line number as string."
-<<<<<<< HEAD
-  (when (buffer-file-name) (format "%s" (line-number-at-pos))))
-
-(defun feebleline-column-number ()
-  "Column number as string."
-  (when (buffer-file-name) (format "%s" (current-column))))
-=======
   (format "%s" (line-number-at-pos)))
 
 (defun feebleline-column-number ()
   "Column number as string."
   (format "%s" (current-column)))
->>>>>>> b747ffc7
 
 (defun feebleline-file-directory ()
   "Current directory, if buffer is displaying a file."
@@ -122,13 +114,6 @@
   (if (buffer-file-name)
       (file-name-nondirectory (buffer-file-name))
     (buffer-name)))
-
-(defun feebleline-git-object ()
-  "Current branch, when magit is available."
-  (when (and (fboundp 'magit-get-current-branch)
-             (fboundp 'magit-rev-parse))
-    (or (magit-get-current-branch) ; may return nil when not on a branch
-        (magit-rev-parse "--short" "HEAD"))))
 
 (defun feebleline-file-modified-star ()
   "Display star if buffer file was modified."
@@ -151,7 +136,7 @@
    (feebleline-file-directory      :face feebleline-dir-face :post "")
    (feebleline-file-or-buffer-name :face font-lock-keyword-face :post "")
    (feebleline-file-modified-star  :face font-lock-warning-face :post "")
-   (feebleline-git-object          :face feebleline-git-face :pre " - ")
+   (magit-get-current-branch       :face feebleline-git-face :pre " - ")
    ;; (feebleline-project-name        :right-align t)
    ))
 
@@ -163,9 +148,9 @@
   "Macro for adding B to the feebleline mode-line, at the beginning."
   `(add-to-list 'feebleline-msg-functions ,@b nil (lambda (x y) nil)))
 
-;; (feebleline-append-msg-function '((lambda () "end") ((pre . "/"))))
-;; (feebleline-append-msg-function '(magit-get-current-branch ((pre . "/"))))
-;; (feebleline-prepend-msg-function '((lambda () "-") ((post . "/"))))
+;; (feebleline-append-msg-function '((lambda () "end") :pre "//"))
+;; (feebleline-append-msg-function '(magit-get-current-branch :post "<-- branch lolz"))
+;; (feebleline-prepend-msg-function '((lambda () "-") :face hey-i-want-some-new-fae))
 
 (defun feebleline-default-settings-on ()
   "Some default settings that works well with feebleline."
@@ -179,7 +164,7 @@
   "Some default settings for EMACS < 25."
   (set-face-attribute 'mode-line nil :height 0.1))
 
-<<<<<<< HEAD
+;; disabled, because we really shouldn't silently fail
 (defun feebleline--insert-ignore-errors ()
   "Insert stuff into the echo area, ignoring potential errors."
   (unless (current-message)
@@ -197,32 +182,6 @@
 
 (defvar feebleline--minibuf " *Minibuf-0*")
 
-(defun feebleline--insert ()
-  "Insert stuff into the echo area."
-  (let ((tmp-string ""))
-    (dolist (element feebleline-msg-functions)
-      (let ((string-func (car element))
-            (props (cadr  element)))
-        (let ((msg (apply string-func nil))
-              (string-face (cdr (assoc 'face props)))
-              (pre (cdr (assoc 'pre props)))
-              (post (cdr (assoc 'post props)))
-              (fmt (cdr (assoc 'fmt props)))
-              (right-align (cdr (assoc 'right-align props))))
-          (when msg
-            (unless string-face (setq string-face 'default))
-            (unless post (setq post " "))
-            (unless fmt (setq fmt "%s"))
-            (when right-align
-              (setq fmt (feebleline--fmt-string-right-align tmp-string)))
-            (setq tmp-string
-                  (concat tmp-string
-                          (propertize (concat pre (format fmt msg) post)
-                                      'face string-face)))))))
-    (with-current-buffer feebleline--minibuf
-      (erase-buffer)
-      (insert tmp-string))))
-=======
 (cl-defun feebleline--insert-func (func &key (face 'default) pre (post " ") (fmt "%s") right-align)
   "Format an element of feebleline-msg-functions based on its properties."
   (when right-align
@@ -248,7 +207,6 @@
       (with-current-buffer " *Minibuf-0*"
         (erase-buffer)
         (insert tmp-string)))))
->>>>>>> b747ffc7
 
 (defun feebleline--clear-echo-area ()
   "Erase echo area."
@@ -267,17 +225,17 @@
         (setq feebleline--mode-line-format-previous mode-line-format)
         (setq feebleline--msg-timer
               (run-with-timer 0 feebleline-timer-interval
-                              'feebleline--insert-ignore-errors))
+                              'feebleline--insert))
         (if feebleline-use-legacy-settings (feebleline-legacy-settings-on)
           (feebleline-default-settings-on))
-        (add-hook 'focus-in-hook 'feebleline--insert-ignore-errors))
+        (add-hook 'focus-in-hook 'feebleline--insert))
 
     ;; Deactivation:
     (set-face-attribute 'mode-line nil :height 1.0)
     (setq-default mode-line-format feebleline--mode-line-format-previous)
     (setq mode-line-format feebleline--mode-line-format-previous)
     (cancel-timer feebleline--msg-timer)
-    (remove-hook 'focus-in-hook 'feebleline--insert-ignore-errors)
+    (remove-hook 'focus-in-hook 'feebleline--insert)
     (force-mode-line-update)
     (redraw-display)
     (feebleline--clear-echo-area)))
